--- conflicted
+++ resolved
@@ -22,8 +22,4 @@
 pyenv virtualenv -f "$PYTHON_VERSION" "$ENV_NAME"
 pyenv local "$ENV_NAME"
 pip install -r requirements/ci.txt
-<<<<<<< HEAD
 pip install -r requirements/base.txt -r requirements/dev.txt
-=======
-pip install -r requirements/base.txt -r requirements/dev.txt
->>>>>>> aae0a453
