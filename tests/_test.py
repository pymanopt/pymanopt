--- conflicted
+++ resolved
@@ -8,30 +8,17 @@
 import torch
 
 
-<<<<<<< HEAD
-def test_setup(*, seed: int):
-=======
-def reset_random_seed(seed: int):
->>>>>>> b7d4fa1b
+def reset_random_seed(*, seed: int):
     random.seed(seed)
     anp.random.seed(seed)
     np.random.seed(seed)
     torch.manual_seed(seed)
     tf.random.set_seed(seed)
 
-<<<<<<< HEAD
-    matplotlib.use("Agg")
-
-=======
->>>>>>> b7d4fa1b
 
 class TestCase(unittest.TestCase):
     def __init__(self, *args, **kwargs):
         super().__init__(*args, **kwargs)
-<<<<<<< HEAD
 
-        test_setup(seed=42)
-=======
-        reset_random_seed(42)
-        matplotlib.use("Agg")
->>>>>>> b7d4fa1b
+        reset_random_seed(seed=42)
+        matplotlib.use("Agg")