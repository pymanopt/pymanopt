import abc
import functools

<<<<<<< HEAD
import attrs
import numpy as np


def fail_on_complex_input(function):
    @functools.wraps(function)
    def wrapper(*args, **kwargs):
        if any(map(np.iscomplexobj, args)) or any(
            map(np.iscomplexobj, kwargs.values())
        ):
            raise TypeError("Autodiff backend does not support complex input")
        return function(*args, **kwargs)

    return wrapper

=======
>>>>>>> dcba4068

@attrs.define
class Backend(metaclass=abc.ABCMeta):
    """Abstract base class defining the interface for autodiff backends.

    Args:
        name: The name of the backend.
    """

    _name: str

    def __str__(self):
        return self._name

    @staticmethod
    def _assert_backend_available(method):
        """Decorator verifying the availability of a backend.

        Args:
            method: The method of a class to decorate.

        Returns:
            callable: The wrapped method.

        Raises:
            RuntimeError: If the backend isn't available.
        """

        @functools.wraps(method)
        def wrapper(self, *args, **kwargs):
            if not self.is_available():
                raise RuntimeError(f"Backend '{self}' is not available")
            return method(self, *args, **kwargs)

        return wrapper

    @abc.abstractstaticmethod
    def is_available():
        """Checks whether the backend is available or not.

        Returns:
            True if backend is available, False otherwise.
        """

    @abc.abstractmethod
    def prepare_function(self, function):
        """Prepares a callable to be used with the backend.

        Args:
            function: A callable.

        Returns:
            A Python callable accepting and a ``numpy.ndarray`` and returning a
            scalar.
        """

    @abc.abstractmethod
    def generate_gradient_operator(self, function, num_arguments):
        """Creates a function to compute gradients of a function.

        Args:
            function: A callable.
            num_arguments: The number of arguments that ``function`` expects.

        Returns:
            A Python callable of the gradient of `function` accepting arguments
            according to the signature defined by `arguments`.
        """

    @abc.abstractmethod
    def generate_hessian_operator(self, function, num_arguments):
        """Creates a function to compute Hessian-vector products of a function.

        Args:
            function: A callable.
            num_arguments: The number of arguments that ``function`` expects.

        Returns:
            A Python callable evaluating the Hessian-vector product of
            ``function`` accepting arguments according to the signature defined
            by ``arguments``.
            The returned callable accepts a point of evaluation as a sequence
            of length ``num_arguments``, as well as a vector of the same shape
            that is right-multiplied to the Hessian.
        """<|MERGE_RESOLUTION|>--- conflicted
+++ resolved
@@ -1,24 +1,8 @@
 import abc
 import functools
 
-<<<<<<< HEAD
 import attrs
-import numpy as np
 
-
-def fail_on_complex_input(function):
-    @functools.wraps(function)
-    def wrapper(*args, **kwargs):
-        if any(map(np.iscomplexobj, args)) or any(
-            map(np.iscomplexobj, kwargs.values())
-        ):
-            raise TypeError("Autodiff backend does not support complex input")
-        return function(*args, **kwargs)
-
-    return wrapper
-
-=======
->>>>>>> dcba4068
 
 @attrs.define
 class Backend(metaclass=abc.ABCMeta):
